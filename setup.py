--- conflicted
+++ resolved
@@ -77,13 +77,8 @@
     bin_dir.mkdir(parents=True, exist_ok=True)
     suffix = ".exe" if is_windows() else ""
     exe = []
-<<<<<<< HEAD
     for f in ["sherpa", "sherpa-online", "sherpa-version"]:
-        t = bin_dir / f
-=======
-    for f in ["sherpa", "sherpa-version"]:
         t = bin_dir / (f + suffix)
->>>>>>> 5365a2cc
         exe.append(str(t))
     return exe
 
