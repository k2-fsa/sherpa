--- conflicted
+++ resolved
@@ -41,18 +41,14 @@
 import sentencepiece as spm
 import torch
 import websockets
-<<<<<<< HEAD
 from sherpa import (
     RnntEmformerModel,
     streaming_greedy_search,
     streaming_modified_beam_search,
+    fast_beam_search_one_best,
 )
 
-=======
->>>>>>> 12915bf0
 from decode import Stream, stack_states, unstack_states
-
-from sherpa import RnntEmformerModel, fast_beam_search_one_best, streaming_greedy_search
 
 
 def get_args():
@@ -142,12 +138,11 @@
     )
 
     parser.add_argument(
-<<<<<<< HEAD
         "--decoding-method",
         type=str,
         default="greedy_search",
-        help="""Decoding method to use. Currently, only greedy_search and
-        modified_beam_search are implemented.
+        help="""Decoding method to use. Currently, only greedy_search,
+        modified_beam_search, and fast_beam_search are implemented.
         """,
     )
 
@@ -160,7 +155,8 @@
         merging paths with identical token sequences, the actual number
         may be less than "num_active_paths".
         """,
-=======
+    )
+    parser.add_argument(
         "--beam",
         type=float,
         default=10.0,
@@ -185,21 +181,11 @@
         help="""Used only when --decoding-method is fast_beam_search.""",
     )
 
-    parser.add_argument(
-        "--decoding-method",
-        type=str,
-        default="greedy_search",
-        help="""Decoding method to use. Currently, only greedy_search and
-            fast_beam_search are implemented.
-            """,
->>>>>>> 12915bf0
-    )
-
     return parser.parse_args()
 
 
 @torch.no_grad()
-def run_model_and_do_search(
+def run_model_and_do_greedy_search(
     server: "StreamingServer",
     stream_list: List[Stream],
 ) -> None:
@@ -222,23 +208,15 @@
 
     state_list = []
     feature_list = []
-    processed_frames_list = []
-    if decoding_method == "greedy_search":
-        decoder_out_list = []
-        hyp_list = []
-    elif decoding_method == "fast_beam_search":
-        rnnt_decoding_streams_list = []
-        rnnt_decoding_config = server.rnnt_decoding_config
+
+    decoder_out_list = []
+    hyp_list = []
 
     for s in stream_list:
-        if decoding_method == "greedy_search":
-            decoder_out_list.append(s.decoder_out)
-            hyp_list.append(s.hyp)
-        elif decoding_method == "fast_beam_search":
-            rnnt_decoding_streams_list.append(s.rnnt_decoding_stream)
+        decoder_out_list.append(s.decoder_out)
+        hyp_list.append(s.hyp)
 
         state_list.append(s.states)
-        processed_frames_list.append(s.processed_frames)
 
         f = s.features[:chunk_length]
         s.features = s.features[segment_length:]
@@ -248,8 +226,7 @@
     features = torch.stack(feature_list, dim=0).to(device)
     states = stack_states(state_list)
 
-    if decoding_method == "greedy_search":
-        decoder_out = torch.cat(decoder_out_list, dim=0)
+    decoder_out = torch.cat(decoder_out_list, dim=0)
 
     features_length = torch.full(
         (batch_size,),
@@ -258,42 +235,111 @@
         dtype=torch.int64,
     )
 
-    processed_frames = torch.tensor(processed_frames_list, device=device)
-
-    (encoder_out, encoder_out_lens, next_states) = model.encoder_streaming_forward(
+    (
+        encoder_out,
+        encoder_out_lens,
+        next_states,
+    ) = model.encoder_streaming_forward(  # noqa
         features=features,
         features_length=features_length,
         states=states,
     )
-    if decoding_method == "fast_beam_search":
-        processed_lens = processed_frames + encoder_out_lens
-        next_hyp_list = fast_beam_search_one_best(
-            model=model,
-            encoder_out=encoder_out,
-            processed_lens=processed_lens,
-            rnnt_decoding_config=rnnt_decoding_config,
-            rnnt_decoding_streams_list=rnnt_decoding_streams_list,
-        )
-    else:
-        # Note: It does not return the next_encoder_out_len since
-        # there are no paddings for streaming ASR. Each stream
-        # has the same input number of frames, i.e., server.chunk_length.
-        next_decoder_out, next_hyp_list = streaming_greedy_search(
-            model=model,
-            encoder_out=encoder_out,
-            decoder_out=decoder_out,
-            hyps=hyp_list,
-        )
-
-    if decoding_method == "greedy_search":
-        next_decoder_out_list = next_decoder_out.split(1)
+
+    # Note: It does not return the next_encoder_out_len since
+    # there are no paddings for streaming ASR. Each stream
+    # has the same input number of frames, i.e., server.chunk_length.
+    next_decoder_out, next_hyp_list = streaming_greedy_search(
+        model=model,
+        encoder_out=encoder_out,
+        decoder_out=decoder_out,
+        hyps=hyp_list,
+    )
+
+    next_decoder_out_list = next_decoder_out.split(1)
+
+    next_state_list = unstack_states(next_states)
+    for i, s in enumerate(stream_list):
+        s.states = next_state_list[i]
+        s.decoder_out = next_decoder_out_list[i]
+
+        s.hyp = next_hyp_list[i]
+
+
+@torch.no_grad()
+def run_model_and_do_fast_beam_search(
+    server: "StreamingServer",
+    stream_list: List[Stream],
+) -> None:
+    """Run the model on the given stream list and do fast_beam_search.
+    Args:
+      server:
+        An instance of `StreamingServer`.
+      stream_list:
+        A list of streams to be processed. It is changed in-place.
+        That is, the attribute `states`, `decoder_out`, and `hyp` are
+        updated in-place.
+    """
+    model = server.model
+    device = model.device
+    segment_length = server.segment_length
+    chunk_length = server.chunk_length
+    decoding_method = server.decoding_method
+
+    batch_size = len(stream_list)
+
+    state_list = []
+    feature_list = []
+    processed_frames_list = []
+
+    rnnt_decoding_streams_list = []
+    rnnt_decoding_config = server.rnnt_decoding_config
+
+    for s in stream_list:
+        rnnt_decoding_streams_list.append(s.rnnt_decoding_stream)
+
+        state_list.append(s.states)
+        processed_frames_list.append(s.processed_frames)
+
+        f = s.features[:chunk_length]
+        s.features = s.features[segment_length:]
+        b = torch.cat(f, dim=0)
+        feature_list.append(b)
+
+    features = torch.stack(feature_list, dim=0).to(device)
+    states = stack_states(state_list)
+
+    features_length = torch.full(
+        (batch_size,),
+        fill_value=features.size(1),
+        device=device,
+        dtype=torch.int64,
+    )
+
+    processed_frames = torch.tensor(processed_frames_list, device=device)
+
+    (
+        encoder_out,
+        encoder_out_lens,
+        next_states,
+    ) = model.encoder_streaming_forward(  # noqa
+        features=features,
+        features_length=features_length,
+        states=states,
+    )
+
+    processed_lens = processed_frames + encoder_out_lens
+    next_hyp_list = fast_beam_search_one_best(
+        model=model,
+        encoder_out=encoder_out,
+        processed_lens=processed_lens,
+        rnnt_decoding_config=rnnt_decoding_config,
+        rnnt_decoding_streams_list=rnnt_decoding_streams_list,
+    )
 
     next_state_list = unstack_states(next_states)
     for i, s in enumerate(stream_list):
         s.states = next_state_list[i]
         s.processed_frames += encoder_out_lens[i]
-        if decoding_method == "greedy_search":
-            s.decoder_out = next_decoder_out_list[i]
 
         s.hyp = next_hyp_list[i]
 
@@ -343,7 +389,7 @@
         dtype=torch.int64,
     )
 
-    (encoder_out, next_states) = model.encoder_streaming_forward(
+    (encoder_out, _, next_states) = model.encoder_streaming_forward(
         features=features,
         features_length=features_length,
         states=states,
@@ -377,7 +423,6 @@
         max_message_size: int,
         max_queue_size: int,
         max_active_connections: int,
-        decoding_method: str,
         num_active_paths: int,
     ):
         """
@@ -393,7 +438,8 @@
           max_contexts:
             The max_contexts for fast_beam_search decoding.
           decoding_method:
-            The decoding method to use, can be either greedy_search or fast_beam_search.
+            The decoding method to use, can be greedy_search, fast_beam_search,
+            or modified_beam_search.
           nn_pool_size:
             Number of threads for the thread pool that is responsible for
             neural network computation and decoding.
@@ -409,9 +455,6 @@
           max_active_connections:
             Max number of active connections. Once number of active client
             equals to this limit, the server refuses to accept new connections.
-          decoding_method:
-            The decoding method to use. Currently, only greedy_search and
-            modified_beam_search are implemented.
           num_active_paths:
             Used only when decoding_method is modified_beam_search.
             It specifies number of active paths for each utterance. Due to
@@ -446,12 +489,12 @@
         initial_states = self.model.get_encoder_init_states()
         self.initial_states = unstack_states(initial_states)[0]
 
-<<<<<<< HEAD
-        self.initial_decoder_out = None
-        if decoding_method == "greedy_search":
-=======
         self.decoding_method = decoding_method
-        assert self.decoding_method in ["greedy_search", "fast_beam_search"]
+        assert self.decoding_method in [
+            "greedy_search",
+            "fast_beam_search",
+            "modified_beam_search",
+        ]
 
         self.initial_decoder_out = None
         self.decoding_graph = None
@@ -464,16 +507,17 @@
                 max_contexts=max_contexts,
             )
             self.decoding_graph = k2.trivial_graph(self.vocab_size - 1, device)
-        else:
->>>>>>> 12915bf0
+            self.run_nn_and_decode_func = run_model_and_do_fast_beam_search
+        elif decoding_method == "greedy_search":
             decoder_input = torch.tensor(
                 [[self.blank_id] * self.context_size],
                 device=device,
                 dtype=torch.int64,
             )
             initial_decoder_out = self.model.decoder_forward(decoder_input)
-<<<<<<< HEAD
-            self.initial_decoder_out = initial_decoder_out.squeeze(1)
+            self.initial_decoder_out = self.model.forward_decoder_proj(
+                initial_decoder_out.squeeze(1)
+            )
             self.run_nn_and_decode_func = run_model_and_do_greedy_search
         elif decoding_method == "modified_beam_search":
             self.run_nn_and_decode_func = run_model_and_do_modified_beam_search
@@ -482,11 +526,6 @@
 
         self.decoding_method = decoding_method
         self.num_active_paths = num_active_paths
-=======
-            self.initial_decoder_out = self.model.forward_decoder_proj(
-                initial_decoder_out.squeeze(1)
-            )
->>>>>>> 12915bf0
 
         self.nn_pool = ThreadPoolExecutor(
             max_workers=nn_pool_size,
@@ -529,11 +568,7 @@
             loop = asyncio.get_running_loop()
             await loop.run_in_executor(
                 self.nn_pool,
-<<<<<<< HEAD
                 self.run_nn_and_decode_func,
-=======
-                run_model_and_do_search,
->>>>>>> 12915bf0
                 self,
                 stream_list,
             )
@@ -635,6 +670,19 @@
             decoder_out=self.initial_decoder_out,
         )
 
+        async def send_results():
+            if self.decoding_method == "greedy_search":
+                hyp = stream.hyp[self.context_size :]  # noqa
+            elif self.decoding_method == "modified_beam_search":
+                hyp = stream.hyps.get_most_probable(True).ys
+                hyp = hyp[self.context_size :]  # noqa
+            elif self.decoding_method == "fast_beam_search":
+                hyp = stream.hyp
+            else:
+                raise ValueError("Unsupported method " f"{self.decoding_method}")
+
+            await socket.send(f"{self.sp.decode(hyp)}")
+
         while True:
             samples = await self.recv_audio_samples(socket)
             if samples is None:
@@ -646,21 +694,8 @@
 
             while len(stream.features) > self.chunk_length:
                 await self.compute_and_decode(stream)
-<<<<<<< HEAD
-
-                if self.decoding_method == "greedy_search":
-                    hyp = stream.hyp
-                elif self.decoding_method == "modified_beam_search":
-                    hyp = stream.hyps.get_most_probable(True).ys
-                else:
-                    raise ValueError(f"Unsupported method: {self.decoding_method}")
-
-                await socket.send(f"{self.sp.decode(hyp[self.context_size:])}")
-=======
-                await socket.send(
-                    f"{self.sp.decode(stream.hyp[self.context_size:] if self.decoding_method != 'fast_beam_search' else stream.hyp)}"
-                )  # noqa
->>>>>>> 12915bf0
+
+                await send_results()
 
         stream.input_finished()
         while len(stream.features) > self.chunk_length:
@@ -672,16 +707,7 @@
             await self.compute_and_decode(stream)
             stream.features = []
 
-        if self.decoding_method == "greedy_search":
-            hyp = stream.hyp
-        elif self.decoding_method == "modified_beam_search":
-            hyp = stream.hyps.get_most_probable(True).ys
-        else:
-            raise ValueError(f"Unsupported method: {self.decoding_method}")
-
-        result = self.sp.decode(hyp[self.context_size :])
-
-        await socket.send(result)
+        await send_results()
         await socket.send("Done")
 
     async def recv_audio_samples(
@@ -738,7 +764,11 @@
     decoding_method = args.decoding_method
     num_active_paths = args.num_active_paths
 
-    assert decoding_method in ("greedy_search", "modified_beam_search"), decoding_method
+    assert decoding_method in (
+        "greedy_search",
+        "modified_beam_search",
+        "fast_beam_search",
+    ), decoding_method
 
     if decoding_method == "modified_beam_search":
         assert num_active_paths >= 1, num_active_paths
@@ -756,7 +786,6 @@
         max_message_size=max_message_size,
         max_queue_size=max_queue_size,
         max_active_connections=max_active_connections,
-        decoding_method=decoding_method,
         num_active_paths=num_active_paths,
     )
     asyncio.run(server.run(port))
