# Copyright      2022  Xiaomi Corp.        (authors: Fangjun Kuang)
#
# See LICENSE for clarification regarding multiple authors
#
# Licensed under the Apache License, Version 2.0 (the "License");
# you may not use this file except in compliance with the License.
# You may obtain a copy of the License at
#
#     http://www.apache.org/licenses/LICENSE-2.0
#
# Unless required by applicable law or agreed to in writing, software
# distributed under the License is distributed on an "AS IS" BASIS,
# WITHOUT WARRANTIES OR CONDITIONS OF ANY KIND, either express or implied.
# See the License for the specific language governing permissions and
# limitations under the License.

import math
from typing import List, Optional

import k2
import torch
from kaldifeat import FbankOptions, OnlineFbank, OnlineFeature
from sherpa import Hypotheses, Hypothesis


def unstack_states(
    states: List[List[torch.Tensor]],
) -> List[List[List[torch.Tensor]]]:
    """Unstack the Emformer state corresponding to a batch of utterances
    into a list of states, where the i-th entry is the state for the i-th
    utterance in the batch.

    Args:
      states:
        A list-of-list of tensors. ``len(states)`` equals to number of
        layers in the Emformer. ``states[i]`` contains the states for
        the i-th layer. ``states[i][k]`` is either a 3-D tensor of shape
        ``(T, N, C)`` or a 2-D tensor of shape ``(C, N)``
    Returns:
      Return the states for each utterance. ans[i] is the state for the i-th
      utterance. Note that the returned state does not contain the batch
      dimension.
    """
    batch_size = states[0][0].size(1)
    num_layers = len(states)

    ans = [None] * batch_size
    for i in range(batch_size):
        ans[i] = [[] for _ in range(num_layers)]

    for li, layer in enumerate(states):
        for s in layer:
            s_list = s.unbind(dim=1)
            # We will use stack(dim=1) later in stack_states()
            for bi, b in enumerate(ans):
                b[li].append(s_list[bi])
    return ans


def stack_states(
    state_list: List[List[List[torch.Tensor]]],
) -> List[List[torch.Tensor]]:
    """Stack list of Emformer states that correspond to separate utterances
    into a single Emformer state so that it can be used as an input for
    Emformer when those utterances are formed into a batch.

    Note:
      It is the inverse of :func:`unstack_states`.

    Args:
      state_list:
        Each element in state_list corresponds to the internal state
        of the Emformer model for a single utterance.
    Returns:
      Return a new state corresponding to a batch of utterances.
      See the input argument of :func:`unstack_states` for the meaning
      of the returned tensor.
    """
    batch_size = len(state_list)
    ans = []
    for layer in state_list[0]:
        # layer is a list of tensors
        if batch_size > 1:
            ans.append([[s] for s in layer])
            # Note: We will stack ans[layer][s][] later to get ans[layer][s]
        else:
            ans.append([s.unsqueeze(1) for s in layer])

    for b, states in enumerate(state_list[1:], 1):
        for li, layer in enumerate(states):
            for si, s in enumerate(layer):
                ans[li][si].append(s)
                if b == batch_size - 1:
                    ans[li][si] = torch.stack(ans[li][si], dim=1)
                    # We will use unbind(dim=1) later in unstack_states()
    return ans


def _create_streaming_feature_extractor() -> OnlineFeature:
    """Create a CPU streaming feature extractor.

    At present, we assume it returns a fbank feature extractor with
    fixed options. In the future, we will support passing in the options
    from outside.

    Returns:
      Return a CPU streaming feature extractor.
    """
    opts = FbankOptions()
    opts.device = "cpu"
    opts.frame_opts.dither = 0
    opts.frame_opts.snip_edges = False
    opts.frame_opts.samp_freq = 16000
    opts.mel_opts.num_bins = 80
    return OnlineFbank(opts)


class Stream(object):
    def __init__(
        self,
        context_size: int,
        blank_id: int,
        initial_states: List[List[torch.Tensor]],
<<<<<<< HEAD
        decoder_out: Optional[torch.Tensor],
=======
        decoding_method: str = "greedy_search",
        decoding_graph: Optional[k2.Fsa] = None,
        decoder_out: Optional[torch.Tensor] = None,
>>>>>>> 12915bf0
    ) -> None:
        """
        Args:
          context_size:
            Context size of the RNN-T decoder model.
          blank_id:
            Blank token ID of the BPE model.
          initial_states:
            The initial states of the Emformer model. Note that the state
            does not contain the batch dimension.
          decoding_method:
            The decoding method to use, currently, only greedy_search and
            fast_beam_search are supported.
          decoding_graph:
            The Fsa based decoding graph for fast_beam_search.
          decoder_out:
            Optional. The initial decoder out corresponding to the decoder input
            `[blank_id]*context_size`. Used only for greedy_search.
        """
        self.feature_extractor = _create_streaming_feature_extractor()
        # It contains a list of 2-D tensors representing the feature frames.
        # Each entry is of shape (1, feature_dim)
        self.features: List[torch.Tensor] = []
        self.num_fetched_frames = 0

        self.states = initial_states
        self.decoding_graph = decoding_graph

        if decoding_method == "fast_beam_search":
            assert decoding_graph is not None
            self.rnnt_decoding_stream = k2.RnntDecodingStream(decoding_graph)
            self.hyp = []
        elif decoding_method == "greedy_search":
            assert decoder_out is not None
            self.decoder_out = decoder_out
            self.hyp = [blank_id] * context_size
        else:
            raise ValueError(f"Decoding method : {decoding_method} is not supported.")

        self.processed_frames = 0
        self.context_size = context_size
        self.hyp = [blank_id] * context_size  # used only for greedy_search
        self.log_eps = math.log(1e-10)

        # Used only for modified_beam_search
        self.hyps = Hypotheses([Hypothesis(ys=self.hyp, log_prob=0.0)])

    def accept_waveform(
        self,
        sampling_rate: float,
        waveform: torch.Tensor,
    ) -> None:
        """Feed audio samples to the feature extractor and compute features
        if there are enough samples available.

        Caution:
          The range of the audio samples should match the one used in the
          training. That is, if you use the range [-1, 1] in the training, then
          the input audio samples should also be normalized to [-1, 1].

        Args
          sampling_rate:
            The sampling rate of the input audio samples. It is used for sanity
            check to ensure that the input sampling rate equals to the one
            used in the extractor. If they are not equal, then no resampling
            will be performed; instead an error will be thrown.
          waveform:
            A 1-D torch tensor of dtype torch.float32 containing audio samples.
            It should be on CPU.
        """
        self.feature_extractor.accept_waveform(
            sampling_rate=sampling_rate,
            waveform=waveform,
        )
        self._fetch_frames()

    def input_finished(self) -> None:
        """Signal that no more audio samples available and the feature
        extractor should flush the buffered samples to compute frames.
        """
        self.feature_extractor.input_finished()
        self._fetch_frames()

    def _fetch_frames(self) -> None:
        """Fetch frames from the feature extractor"""
        while self.num_fetched_frames < self.feature_extractor.num_frames_ready:
            frame = self.feature_extractor.get_frame(self.num_fetched_frames)
            self.features.append(frame)
            self.num_fetched_frames += 1

    def add_tail_paddings(self, n: int = 20) -> None:
        """Add some tail paddings so that we have enough context to process
        frames at the very end of an utterance.

        Args:
          n:
            Number of tail padding frames to be added. You can increase it if
            it happens that there are many missing tokens for the last word of
            an utterance.
        """
        tail_padding = torch.full(
            (1, self.feature_extractor.opts.mel_opts.num_bins),
            fill_value=self.log_eps,
            dtype=torch.float32,
        )

        self.features += [tail_padding] * n<|MERGE_RESOLUTION|>--- conflicted
+++ resolved
@@ -121,13 +121,9 @@
         context_size: int,
         blank_id: int,
         initial_states: List[List[torch.Tensor]],
-<<<<<<< HEAD
-        decoder_out: Optional[torch.Tensor],
-=======
         decoding_method: str = "greedy_search",
         decoding_graph: Optional[k2.Fsa] = None,
         decoder_out: Optional[torch.Tensor] = None,
->>>>>>> 12915bf0
     ) -> None:
         """
         Args:
@@ -164,16 +160,15 @@
             assert decoder_out is not None
             self.decoder_out = decoder_out
             self.hyp = [blank_id] * context_size
+        elif decoding_method == "modified_beam_search":
+            hyp = [blank_id] * context_size
+            self.hyps = Hypotheses([Hypothesis(ys=hyp, log_prob=0.0)])
         else:
             raise ValueError(f"Decoding method : {decoding_method} is not supported.")
 
         self.processed_frames = 0
         self.context_size = context_size
-        self.hyp = [blank_id] * context_size  # used only for greedy_search
         self.log_eps = math.log(1e-10)
-
-        # Used only for modified_beam_search
-        self.hyps = Hypotheses([Hypothesis(ys=self.hyp, log_prob=0.0)])
 
     def accept_waveform(
         self,
