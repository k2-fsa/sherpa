--- conflicted
+++ resolved
@@ -171,117 +171,6 @@
     return parser.parse_args()
 
 
-<<<<<<< HEAD
-=======
-@torch.no_grad()
-def run_model_and_do_search(
-    server: "StreamingServer",
-    stream_list: List[Stream],
-) -> None:
-    """Run the model on the given stream list and do greedy search.
-    Args:
-      server:
-        An instance of `StreamingServer`.
-      stream_list:
-        A list of streams to be processed. It is changed in-place.
-        That is, the attribute `states`, `decoder_out`, and `hyp` are
-        updated in-place.
-    """
-    model = server.model
-    device = model.device
-    chunk_length = server.chunk_length
-    chunk_length_pad = server.chunk_length_pad
-    decoding_method = server.decoding_method
-
-    batch_size = len(stream_list)
-
-    state_list = []
-    feature_list = []
-    processed_frames_list = []
-    if decoding_method == "greedy_search":
-        decoder_out_list = []
-        hyp_list = []
-    else:
-        rnnt_decoding_streams_list = []
-        rnnt_decoding_config = server.rnnt_decoding_config
-
-    for s in stream_list:
-        if decoding_method == "greedy_search":
-            decoder_out_list.append(s.decoder_out)
-            hyp_list.append(s.hyp)
-        elif decoding_method == "fast_beam_search":
-            rnnt_decoding_streams_list.append(s.rnnt_decoding_stream)
-
-        state_list.append(s.states)
-        processed_frames_list.append(s.processed_frames)
-        f = s.features[:chunk_length_pad]
-        s.features = s.features[chunk_length:]
-        s.processed_frames += chunk_length
-
-        b = torch.cat(f, dim=0)
-        feature_list.append(b)
-
-    features = torch.stack(feature_list, dim=0).to(device)
-
-    states = stack_states(state_list)
-
-    if decoding_method == "greedy_search":
-        decoder_out = torch.cat(decoder_out_list, dim=0)
-
-    features_length = torch.full(
-        (batch_size,),
-        fill_value=features.size(1),
-        device=device,
-        dtype=torch.int64,
-    )
-
-    num_processed_frames = torch.tensor(processed_frames_list, device=device)
-
-    # fmt: off
-    (
-        encoder_out,
-        encoder_out_lens,
-        next_states,
-    ) = model.encoder_streaming_forward(
-        features=features,
-        features_length=features_length,
-        num_processed_frames=num_processed_frames,
-        states=states,
-    )
-    # fmt: on
-
-    if decoding_method == "fast_beam_search":
-        processed_lens = (num_processed_frames >> 2) + encoder_out_lens
-        next_hyp_list = fast_beam_search_one_best(
-            model=model,
-            encoder_out=encoder_out,
-            processed_lens=processed_lens,
-            rnnt_decoding_config=rnnt_decoding_config,
-            rnnt_decoding_streams_list=rnnt_decoding_streams_list,
-        )
-    else:
-        # Note: It does not return the next_encoder_out_len since
-        # there are no paddings for streaming ASR. Each stream
-        # has the same input number of frames, i.e., server.chunk_length.
-        next_decoder_out, next_hyp_list = streaming_greedy_search(
-            model=model,
-            encoder_out=encoder_out,
-            decoder_out=decoder_out,
-            hyps=hyp_list,
-        )
-
-    if decoding_method == "greedy_search":
-        next_decoder_out_list = next_decoder_out.split(1)
-
-    next_state_list = unstack_states(next_states)
-    for i, s in enumerate(stream_list):
-        s.states = next_state_list[i]
-        if decoding_method == "greedy_search":
-            s.decoder_out = next_decoder_out_list[i]
-        s.hyp = next_hyp_list[i]
-
-
->>>>>>> f723283b
 class StreamingServer(object):
     def __init__(
         self,
@@ -311,13 +200,8 @@
           max_contexts:
             The max_contexts for fast_beam_search decoding.
           decoding_method:
-<<<<<<< HEAD
             The decoding method to use, can be either greedy_search
             or fast_beam_search.
-=======
-            The decoding method to use, can be either greedy_search or
-            fast_beam_search.
->>>>>>> f723283b
           nn_pool_size:
             Number of threads for the thread pool that is responsible for
             neural network computation and decoding.
@@ -643,12 +527,8 @@
 """
 
 if __name__ == "__main__":
-<<<<<<< HEAD
-    formatter = "%(asctime)s %(levelname)s [%(filename)s:%(lineno)d] %(message)s"  # noqa
-=======
     # fmt: off
     formatter = "%(asctime)s %(levelname)s [%(filename)s:%(lineno)d] %(message)s"  # noqa
     # fmt: on
->>>>>>> f723283b
     logging.basicConfig(format=formatter, level=logging.INFO)
     main()