--- conflicted
+++ resolved
@@ -420,11 +420,8 @@
         tokens=args.tokens,
         use_gpu=args.use_gpu,
         num_active_paths=args.num_active_paths,
-<<<<<<< HEAD
         use_bbpe=args.use_bbpe,
-=======
         temperature=args.temperature,
->>>>>>> 96de89a1
         feat_config=feat_config,
         decoding_method=args.decoding_method,
         fast_beam_search_config=fast_beam_search_config,
