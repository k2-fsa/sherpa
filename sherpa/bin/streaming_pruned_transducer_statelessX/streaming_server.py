--- conflicted
+++ resolved
@@ -86,15 +86,10 @@
         type=str,
         help="""Filename for tokens.txt
         For instance, you can find it in the directory
-<<<<<<< HEAD
-        egs/aishell/ASR/data/lang_char/tokens.txt or
-        egs/wenetspeech/ASR/data/lang_char/tokens.txt from icefall
-=======
         egs/aishell/ASR/data/lang_char/tokens.txt
         or
         egs/wenetspeech/ASR/data/lang_char/tokens.txt
         from icefall
->>>>>>> f723283b
         Note: You don't need to provide it if you provide `--bpe-model`
         """,
     )
@@ -214,130 +209,6 @@
     return parser.parse_args()
 
 
-<<<<<<< HEAD
-=======
-@torch.no_grad()
-def run_model_and_do_search(
-    server: "StreamingServer",
-    stream_list: List[Stream],
-) -> None:
-    """Run the model on the given stream list and do search with given decoding
-       method.
-    Args:
-      server:
-        An instance of `StreamingServer`.
-      stream_list:
-        A list of streams to be processed. It is changed in-place.
-        That is, the attribute `states`, `decoder_out`, and `hyp` are
-        updated in-place.
-    """
-    model = server.model
-    device = model.device
-    # Note: chunk_length is in frames before subsampling
-    chunk_length = server.chunk_length
-    subsampling_factor = server.subsampling_factor
-    # Note: chunk_size, left_context and right_context are in frames
-    # after subsampling
-    chunk_size = server.decode_chunk_size
-    left_context = server.decode_left_context
-    right_context = server.decode_right_context
-    decoding_method = server.decoding_method
-
-    batch_size = len(stream_list)
-
-    state_list = []
-    feature_list = []
-    processed_frames_list = []
-    if decoding_method == "greedy_search":
-        decoder_out_list = []
-        hyp_list = []
-    else:
-        rnnt_decoding_streams_list = []
-        rnnt_decoding_config = server.rnnt_decoding_config
-    for s in stream_list:
-        if decoding_method == "greedy_search":
-            decoder_out_list.append(s.decoder_out)
-            hyp_list.append(s.hyp)
-        if decoding_method == "fast_beam_search":
-            rnnt_decoding_streams_list.append(s.rnnt_decoding_stream)
-        state_list.append(s.states)
-        processed_frames_list.append(s.processed_frames)
-        f = s.features[:chunk_length]
-        s.features = s.features[chunk_size * subsampling_factor :]  # noqa
-        b = torch.cat(f, dim=0)
-        feature_list.append(b)
-
-    features = torch.stack(feature_list, dim=0).to(device)
-
-    states = [
-        torch.stack([x[0] for x in state_list], dim=2),
-        torch.stack([x[1] for x in state_list], dim=2),
-    ]
-
-    if decoding_method == "greedy_search":
-        decoder_out = torch.cat(decoder_out_list, dim=0)
-
-    features_length = torch.full(
-        (batch_size,),
-        fill_value=features.size(1),
-        device=device,
-        dtype=torch.int64,
-    )
-
-    processed_frames = torch.tensor(processed_frames_list, device=device)
-
-    # fmt: off
-    (
-        encoder_out,
-        encoder_out_lens,
-        next_states,
-    ) = model.encoder_streaming_forward(
-        features=features,
-        features_length=features_length,
-        states=states,
-        processed_frames=processed_frames,
-        left_context=left_context,
-        right_context=right_context,
-    )
-    # fmt: on
-
-    if decoding_method == "fast_beam_search":
-        processed_lens = processed_frames + encoder_out_lens
-        next_hyp_list = fast_beam_search_one_best(
-            model=model,
-            encoder_out=encoder_out,
-            processed_lens=processed_lens,
-            rnnt_decoding_config=rnnt_decoding_config,
-            rnnt_decoding_streams_list=rnnt_decoding_streams_list,
-        )
-    elif decoding_method == "greedy_search":
-        # Note: It does not return the next_encoder_out_len since
-        # there are no paddings for streaming ASR. Each stream
-        # has the same input number of frames, i.e., server.chunk_length.
-        next_decoder_out, next_hyp_list = streaming_greedy_search(
-            model=model,
-            encoder_out=encoder_out,
-            decoder_out=decoder_out,
-            hyps=hyp_list,
-        )
-    else:
-        raise ValueError(f"Decoding method {decoding_method} is not supported.")
-
-    next_state_list = [
-        torch.unbind(next_states[0], dim=2),
-        torch.unbind(next_states[1], dim=2),
-    ]
-    if decoding_method == "greedy_search":
-        next_decoder_out_list = next_decoder_out.split(1)
-    for i, s in enumerate(stream_list):
-        s.states = [next_state_list[0][i], next_state_list[1][i]]
-        s.processed_frames += encoder_out_lens[i]
-        if decoding_method == "greedy_search":
-            s.decoder_out = next_decoder_out_list[i]
-        s.hyp = next_hyp_list[i]
-
-
->>>>>>> f723283b
 class StreamingServer(object):
     def __init__(
         self,
@@ -381,13 +252,8 @@
           max_contexts:
             The max_contexts for fast_beam_search decoding.
           decoding_method:
-<<<<<<< HEAD
             The decoding method to use, can be either greedy_search
             or fast_beam_search.
-=======
-            The decoding method to use, can be either greedy_search or
-            fast_beam_search.
->>>>>>> f723283b
           nn_pool_size:
             Number of threads for the thread pool that is responsible for
             neural network computation and decoding.
@@ -467,17 +333,9 @@
             self.beam_search.sp = spm.SentencePieceProcessor()
             self.beam_search.sp.load(bpe_model_filename)
         else:
-<<<<<<< HEAD
             self.beam_search.token_table = k2.SymbolTable.from_file(
                 token_filename
             )
-=======
-            # fmt: off
-            raise ValueError(
-                f"Decoding method {decoding_method} is not supported."
-            )
-            # fmt: on
->>>>>>> f723283b
 
         self.nn_pool = ThreadPoolExecutor(
             max_workers=nn_pool_size,
@@ -631,36 +489,8 @@
 
             while len(stream.features) > self.chunk_length:
                 await self.compute_and_decode(stream)
-<<<<<<< HEAD
                 result = self.beam_search.get_texts(stream)
                 await socket.send(result)
-=======
-                if self.decoding_method == "greedy_search":
-                    if hasattr(self, "sp"):
-                        # fmt: off
-                        result = self.sp.decode(
-                            stream.hyp[self.context_size :] # noqa
-                        )
-                        # fmt: on
-                    else:
-                        # fmt: off
-                        result = [
-                            self.token_table[i]
-                            for i in stream.hyp[self.context_size :] # noqa
-                        ]
-                        # fmt: on
-                    await socket.send(result)
-                elif self.decoding_method == "fast_beam_search":
-                    if hasattr(self, "sp"):
-                        result = self.sp.decode(stream.hyp)
-                    else:
-                        result = [self.token_table[i] for i in stream.hyp]
-                    await socket.send(result)
-                else:
-                    raise ValueError(
-                        f"Decoding method {self.decoding_method} is not supported."  # noqa
-                    )
->>>>>>> f723283b
 
         stream.input_finished()
         while len(stream.features) > self.chunk_length:
@@ -672,35 +502,9 @@
             await self.compute_and_decode(stream)
             stream.features = []
 
-<<<<<<< HEAD
         result = self.beam_search.get_texts(stream)
         await socket.send(result)
         await socket.send("Done")
-=======
-        if self.decoding_method == "greedy_search":
-            if hasattr(self, "sp"):
-                result = self.sp.decode(stream.hyp[self.context_size :])  # noqa
-            else:
-                # fmt: off
-                result = [
-                    self.token_table[i]
-                    for i in stream.hyp[self.context_size :]  # noqa
-                ]
-                # fmt: on
-            await socket.send(result)
-            await socket.send("Done")
-        elif self.decoding_method == "fast_beam_search":
-            if hasattr(self, "sp"):
-                result = self.sp.decode(stream.hyp)
-            else:
-                result = [self.token_table[i] for i in stream.hyp]
-            await socket.send(result)
-            await socket.send("Done")
-        else:
-            raise ValueError(
-                f"Decoding method {self.decoding_method} is not supported."
-            )
->>>>>>> f723283b
 
     async def recv_audio_samples(
         self,
@@ -800,12 +604,8 @@
 """
 
 if __name__ == "__main__":
-<<<<<<< HEAD
-    formatter = "%(asctime)s %(levelname)s [%(filename)s:%(lineno)d] %(message)s"  # noqa
-=======
     # fmt: off
     formatter = "%(asctime)s %(levelname)s [%(filename)s:%(lineno)d] %(message)s"  # noqa
     # fmt: on
->>>>>>> f723283b
     logging.basicConfig(format=formatter, level=logging.INFO)
     main()