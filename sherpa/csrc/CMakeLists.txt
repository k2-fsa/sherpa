--- conflicted
+++ resolved
@@ -1,14 +1,10 @@
 # Please sort the filenames alphabetically
 set(sherpa_srcs
-<<<<<<< HEAD
   context-graph.cc
-
-=======
   fbank-features.cc
   file-utils.cc
   hypothesis.cc
   log.cc
->>>>>>> 080687c5
   offline-conformer-ctc-model.cc
   offline-conformer-transducer-model.cc
   offline-ctc-one-best-decoder.cc
