/**
 * Copyright      2022  Xiaomi Corporation (authors: Fangjun Kuang)
 *
 * See LICENSE for clarification regarding multiple authors
 *
 * Licensed under the Apache License, Version 2.0 (the "License");
 * you may not use this file except in compliance with the License.
 * You may obtain a copy of the License at
 *
 *     http://www.apache.org/licenses/LICENSE-2.0
 *
 * Unless required by applicable law or agreed to in writing, software
 * distributed under the License is distributed on an "AS IS" BASIS,
 * WITHOUT WARRANTIES OR CONDITIONS OF ANY KIND, either express or implied.
 * See the License for the specific language governing permissions and
 * limitations under the License.
 */

#include "sherpa/cpp_api/online_stream.h"

#include <memory>
#include <mutex>  // NOLINT
#include <utility>
#include <vector>

#include "kaldifeat/csrc/feature-fbank.h"
#include "kaldifeat/csrc/online-feature.h"
#include "sherpa/csrc/hypothesis.h"
#include "sherpa/csrc/endpoint.h"
#include "sherpa/csrc/log.h"

namespace sherpa {

class OnlineStream::OnlineStreamImpl {
 public:
  OnlineStreamImpl(float sampling_rate, int32_t feature_dim,
                   int32_t max_feature_vectors) {
    kaldifeat::FbankOptions opts;

    opts.frame_opts.samp_freq = sampling_rate;
    opts.frame_opts.dither = 0;
    opts.frame_opts.snip_edges = false;
    opts.frame_opts.max_feature_vectors = max_feature_vectors;
    opts.mel_opts.num_bins = feature_dim;

    fbank_ = std::make_unique<kaldifeat::OnlineFbank>(opts);
    EndpointConfig endpoint_config;
    endpoint_ = std::make_unique<Endpoint>(endpoint_config);
    frame_shift_ms_ = opts.frame_opts.frame_shift_ms;
  }

  void AcceptWaveform(float sampling_rate, torch::Tensor waveform) {
    std::lock_guard<std::mutex> lock(feat_mutex_);
    fbank_->AcceptWaveform(sampling_rate, waveform);
  }

  int32_t NumFramesReady() const {
    std::lock_guard<std::mutex> lock(feat_mutex_);
    return fbank_->NumFramesReady();
  }

  bool IsLastFrame(int32_t frame) const {
    std::lock_guard<std::mutex> lock(feat_mutex_);
    return fbank_->IsLastFrame(frame);
  }

<<<<<<< HEAD
  bool IsEndpoint() const {
      return endpoint_->IsEndpoint(num_processed_frames_, num_trailing_blank_frames_,  frame_shift_ms_ / 1000.0);
  }

  void InputFinished() { fbank_->InputFinished(); }
=======
  void InputFinished() {
    std::lock_guard<std::mutex> lock(feat_mutex_);
    fbank_->InputFinished();
  }
>>>>>>> bc1cf52f

  torch::Tensor GetFrame(int32_t frame) {
    std::lock_guard<std::mutex> lock(feat_mutex_);
    return fbank_->GetFrame(frame);
  }

  torch::IValue GetState() const { return state_; }

  void SetState(torch::IValue state) { state_ = std::move(state); }

  torch::IValue StackStates(const std::vector<torch::IValue> &states) const {
    int32_t batch_size = states.size();

    // attn_caches.size() == num_layers
    std::vector<std::vector<std::vector<torch::Tensor>>> attn_caches;
    // We will call torch.stack(attn_caches[i][j]) later

    // conv_caches.size() == num_layers
    std::vector<std::vector<torch::Tensor>> conv_caches;
    // we will call torch.stack(conv_caches[i]) later
    int32_t num_layers = 0;

    for (auto &s : states) {
      // s is a Tuple
      // s[0] contains attn_caches : List[List[torch.Tensor]]
      // s[1] contains conv_caches: List[torch.Tensor]
      //
      // len(attn_caches) == num_layers == len(conv_caches)
      //
      // len(attn_caches[i]) == 3
      // attn_caches[i][0] is a 2-D tensor of shape [memory_size, d_mode]
      // attn_caches[i][1] and attn_caches[i][2] are 2-D tensors of shape
      // [context_size, d_mode]
      auto tuple_ptr = s.toTuple();
      torch::List<torch::IValue> list_attn = tuple_ptr->elements()[0].toList();
      torch::List<torch::IValue> list_conv = tuple_ptr->elements()[1].toList();

      // attn.size() == num_layers
      torch::List<torch::List<torch::Tensor>> attn =
          c10::impl::toTypedList<torch::List<torch::Tensor>>(list_attn);

      torch::List<torch::Tensor> conv =
          c10::impl::toTypedList<torch::Tensor>(list_conv);

      num_layers = attn.size();

      if (attn_caches.empty()) {
        attn_caches.resize(num_layers);
        conv_caches.resize(num_layers);
      }

      for (int32_t l = 0; l != num_layers; ++l) {
        const torch::List<torch::Tensor> &attn_l = attn[l];
        int32_t num_states_this_layer = attn_l.size();

        auto &attn_caches_l = attn_caches[l];
        if (attn_caches_l.empty()) {
          attn_caches_l.resize(num_states_this_layer);
        }

        for (int32_t k = 0; k != num_states_this_layer; ++k) {
          attn_caches_l[k].push_back(attn_l[k]);
        }

        conv_caches[l].push_back(conv[l]);
      }  // for (int32_t l = 0; l != num_layers; ++l)
    }    // for (auto &s : states)

    std::vector<std::vector<torch::Tensor>> stacked_attn_caches(num_layers);
    std::vector<torch::Tensor> stacked_conv_caches(num_layers);

    for (int32_t l = 0; l != num_layers; ++l) {
      auto &attn_caches_l = attn_caches[l];
      auto &stacked_attn_caches_l = stacked_attn_caches[l];
      for (int32_t i = 0; i != attn_caches_l.size(); ++i) {
        stacked_attn_caches_l.push_back(
            torch::stack(attn_caches_l[i], /*dim*/ 1));
      }

      stacked_conv_caches[l] = torch::stack(conv_caches[l], /*dim*/ 0);
    }

    return torch::ivalue::Tuple::create(stacked_attn_caches,
                                        stacked_conv_caches);
  }

  std::vector<torch::IValue> UnStackStates(torch::IValue states) const {
    TORCH_CHECK(states.isTuple(), "Expect a tuple. Given ", states.tagKind());

    auto tuple_ptr = states.toTuple();
    torch::List<torch::IValue> list_attn = tuple_ptr->elements()[0].toList();
    torch::List<torch::IValue> list_conv = tuple_ptr->elements()[1].toList();

    torch::List<torch::List<torch::Tensor>> stacked_attn =
        c10::impl::toTypedList<torch::List<torch::Tensor>>(list_attn);

    torch::List<torch::Tensor> stacked_conv =
        c10::impl::toTypedList<torch::Tensor>(list_conv);

    int32_t batch_size =
        static_cast<const torch::Tensor &>(stacked_conv[0]).size(0);
    int32_t num_layers = stacked_conv.size();
    int32_t num_states_per_layer =
        static_cast<const torch::List<torch::Tensor> &>(stacked_attn[0]).size();

    std::vector<std::vector<std::vector<torch::Tensor>>> unstacked_attn(
        batch_size);

    for (auto &v : unstacked_attn) {
      v.resize(num_layers);
    }

    std::vector<std::vector<torch::Tensor>> unstacked_conv(batch_size);

    for (int32_t l = 0; l != num_layers; ++l) {
      const torch::List<torch::Tensor> &stacked_attn_l = stacked_attn[l];
      std::vector<std::vector<torch::Tensor>> layer_states(
          num_states_per_layer);
      for (int32_t k = 0; k != num_states_per_layer; ++k) {
        std::vector<torch::Tensor> s =
            torch::unbind(stacked_attn_l[k], /*dim*/ 1);
        for (int32_t b = 0; b != batch_size; ++b) {
          unstacked_attn[b][l].push_back(std::move(s[b]));
        }
      }  // for (int32_t k = 0; k != num_states_per_layer; ++k)

      auto v = torch::unbind(stacked_conv[l], /*dim*/ 0);
      for (int32_t b = 0; b != batch_size; ++b) {
        unstacked_conv[b].push_back(v[b]);
      }
    }  // for (int32_t l = 0; l != num_layers; ++l)

    std::vector<torch::IValue> ans(batch_size);
    for (int32_t b = 0; b != batch_size; ++b) {
      ans[b] =
          torch::ivalue::Tuple::create(unstacked_attn[b], unstacked_conv[b]);
    }

    return ans;
  }

  int32_t &GetNumProcessedFrames() { return num_processed_frames_; }

  std::vector<int32_t> &GetHyps() { return hyps_; }

  torch::Tensor &GetDecoderOut() { return decoder_out_; }

  Hypotheses &GetHypotheses() { return hypotheses_; }

  int32_t &GetNumTrailingBlankFrames() { return num_trailing_blank_frames_; }

 private:
  std::unique_ptr<kaldifeat::OnlineFbank> fbank_;
<<<<<<< HEAD
  std::unique_ptr<Endpoint> endpoint_;
=======
  mutable std::mutex feat_mutex_;

>>>>>>> bc1cf52f
  torch::IValue state_;
  std::vector<int32_t> hyps_;
  Hypotheses hypotheses_;
  torch::Tensor decoder_out_;
  int32_t num_processed_frames_ = 0;       // before subsampling
  int32_t num_trailing_blank_frames_ = 0;  // after subsampling
  int32_t frame_shift_ms_ = 10;  // before subsampling
};

OnlineStream::OnlineStream(float sampling_rate, int32_t feature_dim,
                           int32_t max_feature_vectors /*= -1*/)
    : impl_(std::make_unique<OnlineStreamImpl>(sampling_rate, feature_dim,
                                               max_feature_vectors)) {}

OnlineStream::~OnlineStream() = default;

void OnlineStream::AcceptWaveform(float sampling_rate, torch::Tensor waveform) {
  impl_->AcceptWaveform(sampling_rate, waveform);
}

int32_t OnlineStream::NumFramesReady() const { return impl_->NumFramesReady(); }

bool OnlineStream::IsLastFrame(int32_t frame) const {
  return impl_->IsLastFrame(frame);
}

bool OnlineStream::IsEndpoint() const {
  return impl_->IsEndpoint();
}

void OnlineStream::InputFinished() { impl_->InputFinished(); }

torch::Tensor OnlineStream::GetFrame(int32_t frame) {
  return impl_->GetFrame(frame);
}

torch::IValue OnlineStream::GetState() const { return impl_->GetState(); }

void OnlineStream::SetState(torch::IValue state) { impl_->SetState(state); }

torch::IValue OnlineStream::StackStates(
    const std::vector<torch::IValue> &states) const {
  return impl_->StackStates(states);
}

std::vector<torch::IValue> OnlineStream::UnStackStates(
    torch::IValue states) const {
  return impl_->UnStackStates(states);
}

int32_t &OnlineStream::GetNumProcessedFrames() {
  return impl_->GetNumProcessedFrames();
}

std::vector<int32_t> &OnlineStream::GetHyps() { return impl_->GetHyps(); }

torch::Tensor &OnlineStream::GetDecoderOut() { return impl_->GetDecoderOut(); }

Hypotheses &OnlineStream::GetHypotheses() { return impl_->GetHypotheses(); }

int32_t &OnlineStream::GetNumTrailingBlankFrames() {
  return impl_->GetNumTrailingBlankFrames();
}

}  // namespace sherpa<|MERGE_RESOLUTION|>--- conflicted
+++ resolved
@@ -64,18 +64,14 @@
     return fbank_->IsLastFrame(frame);
   }
 
-<<<<<<< HEAD
   bool IsEndpoint() const {
       return endpoint_->IsEndpoint(num_processed_frames_, num_trailing_blank_frames_,  frame_shift_ms_ / 1000.0);
   }
 
-  void InputFinished() { fbank_->InputFinished(); }
-=======
   void InputFinished() {
     std::lock_guard<std::mutex> lock(feat_mutex_);
     fbank_->InputFinished();
   }
->>>>>>> bc1cf52f
 
   torch::Tensor GetFrame(int32_t frame) {
     std::lock_guard<std::mutex> lock(feat_mutex_);
@@ -229,12 +225,9 @@
 
  private:
   std::unique_ptr<kaldifeat::OnlineFbank> fbank_;
-<<<<<<< HEAD
   std::unique_ptr<Endpoint> endpoint_;
-=======
   mutable std::mutex feat_mutex_;
 
->>>>>>> bc1cf52f
   torch::IValue state_;
   std::vector<int32_t> hyps_;
   Hypotheses hypotheses_;
