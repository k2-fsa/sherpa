/**
 * Copyright      2023  Xiaomi Corporation (authors: Wei Kang)
 *
 * See LICENSE for clarification regarding multiple authors
 *
 * Licensed under the Apache License, Version 2.0 (the "License");
 * you may not use this file except in compliance with the License.
 * You may obtain a copy of the License at
 *
 *     http://www.apache.org/licenses/LICENSE-2.0
 *
 * Unless required by applicable law or agreed to in writing, software
 * distributed under the License is distributed on an "AS IS" BASIS,
 * WITHOUT WARRANTIES OR CONDITIONS OF ANY KIND, either express or implied.
 * See the License for the specific language governing permissions and
 * limitations under the License.
 */

#include "sherpa/csrc/context-graph.h"

#include <cassert>
#include <queue>
#include <utility>

namespace sherpa {
void ContextGraph::Build(
    const std::vector<std::vector<int32_t>> &token_ids) const {
<<<<<<< HEAD
  for (size_t i = 0; i < token_ids.size(); ++i) {
    auto node = root_.get();
    for (size_t j = 0; j < token_ids[i].size(); ++j) {
=======
  for (int32_t i = 0; i < static_cast<int32_t>(token_ids.size()); ++i) {
    auto node = root_.get();
    for (int32_t j = 0; j < static_cast<int32_t>(token_ids[i].size()); ++j) {
>>>>>>> c4318019
      int32_t token = token_ids[i][j];
      if (0 == node->next.count(token)) {
        bool is_end = j == (static_cast<int32_t>(token_ids[i].size()) - 1);
        node->next[token] = std::make_unique<ContextState>(
            token, context_score_, node->node_score + context_score_,
            is_end ? 0 : node->local_node_score + context_score_, is_end);
      }
      node = node->next[token].get();
    }
  }
  FillFailOutput();
}

std::pair<float, const ContextState *> ContextGraph::ForwardOneStep(
    const ContextState *state, int32_t token) const {
  const ContextState *node;
  float score;
  if (1 == state->next.count(token)) {
    node = state->next.at(token).get();
    score = node->token_score;
    if (state->is_end) score += state->node_score;
  } else {
    node = state->fail;
    while (0 == node->next.count(token)) {
      node = node->fail;
      if (-1 == node->token) break;  // root
    }
    if (1 == node->next.count(token)) {
      node = node->next.at(token).get();
    }
    score = node->node_score - state->local_node_score;
  }
  SHERPA_CHECK(nullptr != node);
  float matched_score = 0;
  auto output = node->output;
  while (nullptr != output) {
    matched_score += output->node_score;
    output = output->output;
  }
  return std::make_pair(score + matched_score, node);
}

std::pair<float, const ContextState *> ContextGraph::Finalize(
    const ContextState *state) const {
  float score = -state->node_score;
  if (state->is_end) {
    score = 0;
  }
  return std::make_pair(score, root_.get());
}

void ContextGraph::FillFailOutput() const {
  std::queue<const ContextState *> node_queue;
  for (auto &kv : root_->next) {
    kv.second->fail = root_.get();
    node_queue.push(kv.second.get());
  }
  while (!node_queue.empty()) {
    auto current_node = node_queue.front();
    node_queue.pop();
    for (auto &kv : current_node->next) {
      auto fail = current_node->fail;
      if (1 == fail->next.count(kv.first)) {
        fail = fail->next.at(kv.first).get();
      } else {
        fail = fail->fail;
        while (0 == fail->next.count(kv.first)) {
          fail = fail->fail;
          if (-1 == fail->token) break;
        }
        if (1 == fail->next.count(kv.first))
          fail = fail->next.at(kv.first).get();
      }
      kv.second->fail = fail;
      // fill the output arc
      auto output = fail;
      while (!output->is_end) {
        output = output->fail;
        if (-1 == output->token) {
          output = nullptr;
          break;
        }
      }
      kv.second->output = output;
      node_queue.push(kv.second.get());
    }
  }
}
}  // namespace sherpa<|MERGE_RESOLUTION|>--- conflicted
+++ resolved
@@ -25,18 +25,12 @@
 namespace sherpa {
 void ContextGraph::Build(
     const std::vector<std::vector<int32_t>> &token_ids) const {
-<<<<<<< HEAD
   for (size_t i = 0; i < token_ids.size(); ++i) {
     auto node = root_.get();
     for (size_t j = 0; j < token_ids[i].size(); ++j) {
-=======
-  for (int32_t i = 0; i < static_cast<int32_t>(token_ids.size()); ++i) {
-    auto node = root_.get();
-    for (int32_t j = 0; j < static_cast<int32_t>(token_ids[i].size()); ++j) {
->>>>>>> c4318019
       int32_t token = token_ids[i][j];
       if (0 == node->next.count(token)) {
-        bool is_end = j == (static_cast<int32_t>(token_ids[i].size()) - 1);
+        bool is_end = j == (token_ids[i].size() - 1);
         node->next[token] = std::make_unique<ContextState>(
             token, context_score_, node->node_score + context_score_,
             is_end ? 0 : node->local_node_score + context_score_, is_end);
