// sherpa/cpp_api/online-recognizer.h
//
// Copyright (c)  2022  Xiaomi Corporation

#ifndef SHERPA_CPP_API_ONLINE_RECOGNIZER_H_
#define SHERPA_CPP_API_ONLINE_RECOGNIZER_H_

#include <memory>
#include <string>
#include <vector>

#include "sherpa/cpp_api/endpoint.h"
#include "sherpa/cpp_api/fast-beam-search-config.h"
#include "sherpa/cpp_api/feature-config.h"
#include "sherpa/cpp_api/online-stream.h"

namespace sherpa {

struct OnlineRecognizerConfig {
  /// Config for the feature extractor
  FeatureConfig feat_config;

  EndpointConfig endpoint_config;

  FastBeamSearchConfig fast_beam_search_config;

  /// Path to the torchscript model
  std::string nn_model;

  /// Path to tokens.txt
  std::string tokens;

  // The following three are for RnntLstmModel
  std::string encoder_model;
  std::string decoder_model;
  std::string joiner_model;

  /// true to use GPU for neural network computation and decoding.
  /// false to use CPU.
  /// You can use CUDA_VISIBLE_DEVICES to control which device to use.
  /// We always use GPU 0 in the code. This also implies it supports only
  /// 1 GPU at present.
  /// Note: You have to use a CUDA version of PyTorch in order to use
  /// GPU for computation
  bool use_gpu = false;

  bool use_endpoint = false;

  std::string decoding_method = "greedy_search";

  /// used only for modified_beam_search
  int32_t num_active_paths = 4;

  /// used only for modified_beam_search
  float context_score = 1.5;

  // For OnlineConformerTransducerModel, i.e., for models from
  // pruned_transducer_stateless{2,3,4,5} in icefall
  // In number of frames after subsampling
  int32_t left_context = 64;

  // For OnlineConformerTransducerModel, i.e., for models from
  // pruned_transducer_stateless{2,3,4,5} in icefall
  // In number of frames after subsampling
  int32_t right_context = 0;

  // For OnlineConformerTransducerModel, i.e., for models from
  // pruned_transducer_stateless{2,3,4,5} in icefall
  // In number of frames after subsampling
  int32_t chunk_size = 12;

<<<<<<< HEAD
=======
  // True if the model used is trained with byte level bpe.
  bool use_bbpe = false;

>>>>>>> ac596645
  // temperature for the softmax in the joiner
  float temperature = 1.0;

  void Register(ParseOptions *po);

  void Validate() const;

  /** A string representation for debugging purpose. */
  std::string ToString() const;
};

class OnlineRecognizer {
 public:
  /** Construct an instance of OnlineRecognizer.
   *
   * @param config Configuration for the recognizer.
   */
  explicit OnlineRecognizer(const OnlineRecognizerConfig &config);

  ~OnlineRecognizer();

  const OnlineRecognizerConfig &GetConfig() const;

  // Create a stream for decoding.
  std::unique_ptr<OnlineStream> CreateStream();

  // Create a stream with context phrases
  std::unique_ptr<OnlineStream> CreateStream(
      const std::vector<std::vector<int32_t>> &context_list);

  /**
   * Return true if the given stream has enough frames for decoding.
   * Return false otherwise
   */
  bool IsReady(OnlineStream *s);

  /**
   * Return true if VAD activity
   * Return false otherwise
   */
  bool IsEndpoint(OnlineStream *s);

  /** Decode a single stream. */
  void DecodeStream(OnlineStream *s) {
    OnlineStream *ss[1] = {s};
    DecodeStreams(ss, 1);
  }

  /** Decode multiple streams in parallel
   *
   * @param ss Pointer array containing streams to be decoded.
   * @param n Number of streams in `ss`.
   */
  void DecodeStreams(OnlineStream **ss, int32_t n);

  OnlineRecognitionResult GetResult(OnlineStream *s);

 private:
  class OnlineRecognizerImpl;
  std::unique_ptr<OnlineRecognizerImpl> impl_;
};

}  // namespace sherpa

#endif  // SHERPA_CPP_API_ONLINE_RECOGNIZER_H_<|MERGE_RESOLUTION|>--- conflicted
+++ resolved
@@ -69,12 +69,9 @@
   // In number of frames after subsampling
   int32_t chunk_size = 12;
 
-<<<<<<< HEAD
-=======
   // True if the model used is trained with byte level bpe.
   bool use_bbpe = false;
 
->>>>>>> ac596645
   // temperature for the softmax in the joiner
   float temperature = 1.0;
 
