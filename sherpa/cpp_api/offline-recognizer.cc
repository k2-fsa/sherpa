// sherpa/cpp_api/offline-recognizer.cc
//
// Copyright (c)  2022  Xiaomi Corporation

#include "sherpa/cpp_api/offline-recognizer.h"

#include <utility>

#include "sherpa/cpp_api/feature-config.h"
#include "sherpa/cpp_api/offline-recognizer-ctc-impl.h"
#include "sherpa/cpp_api/offline-recognizer-impl.h"
#include "sherpa/cpp_api/offline-recognizer-transducer-impl.h"
#include "sherpa/csrc/file-utils.h"
#include "sherpa/csrc/log.h"
#include "torch/script.h"

namespace sherpa {

void OfflineCtcDecoderConfig::Register(ParseOptions *po) {
  po->Register("modified", &modified,
               "Used only for decoding with a CTC topology. "
               "true to use a modified CTC topology; useful when "
               "vocab_size is large, e.g., > 1000. "
               "false to use a standard CTC topology.");

  po->Register("hlg", &hlg, "Used only for decoding with an HLG graph. ");

  po->Register("lm-scale", &lm_scale,
               "Used only for decoding with an HLG graph. "
               "It specifies the scale for HLG.scores");

  po->Register("search-beam", &search_beam,
               "Used only for CTC decoding. "
               "Decoding beam, e.g. 20.  Smaller is faster, larger is "
               "more exact (less pruning). This is the default value; "
               "it may be modified by `min_active_states` and "
               "`max_active_states`. ");

  po->Register("output-beam", &output_beam,
               "Used only for CTC decoding. "
               "Beam to prune output, similar to lattice-beam in Kaldi. "
               "Relative to the best path of output. ");

  po->Register("min-active-states", &min_active_states,
               "Minimum number of FSA states that are allowed to "
               "be active on any given frame for any given "
               "intersection/composition task. This is advisory, "
               "in that it will try not to have fewer than this "
               "number active. Set it to zero if there is no "
               "constraint. ");

  po->Register(
      "max-active-states", &max_active_states,
      "max_activate_states  Maximum number of FSA states that are allowed to "
      "be active on any given frame for any given "
      "intersection/composition task. This is advisory, "
      "in that it will try not to exceed that but may "
      "not always succeed. You can use a very large "
      "number if no constraint is needed. ");
}

void OfflineCtcDecoderConfig::Validate() const {
  if (!hlg.empty()) {
    AssertFileExists(hlg);
  }

  SHERPA_CHECK_GT(search_beam, 0);
  SHERPA_CHECK_GT(output_beam, 0);
  SHERPA_CHECK_GE(min_active_states, 0);
  SHERPA_CHECK_GE(max_active_states, 0);
}

std::string OfflineCtcDecoderConfig::ToString() const {
  std::ostringstream os;

  os << "OfflineCtcDecoderConfig(";
  os << "modified=" << (modified ? "True" : "False") << ", ";
  os << "hlg=" << '\"' << hlg << '\"' << ", ";
  os << "lm_scale=" << lm_scale << ", ";
  os << "search_beam=" << search_beam << ", ";
  os << "output_beam=" << output_beam << ", ";
  os << "min_active_states=" << min_active_states << ", ";
  os << "max_active_states=" << max_active_states << ")";

  return os.str();
}

void OfflineRecognizerConfig::Register(ParseOptions *po) {
  ctc_decoder_config.Register(po);
  feat_config.Register(po);
  fast_beam_search_config.Register(po);

  po->Register("nn-model", &nn_model, "Path to the torchscript model");

  po->Register("tokens", &tokens, "Path to tokens.txt.");

  po->Register("use-gpu", &use_gpu,
               "true to use GPU for computation. false to use CPU.\n"
               "If true, it uses the first device. You can use the environment "
               "variable CUDA_VISIBLE_DEVICES to select which device to use.");

  po->Register("decoding-method", &decoding_method,
               "Decoding method to use. Possible values are: greedy_search, "
               "modified_beam_search, and fast_beam_search");

  po->Register("num-active-paths", &num_active_paths,
               "Number of active paths for modified_beam_search. "
               "Used only when --decoding-method is modified_beam_search");
  po->Register("context-score", &context_score,
               "The bonus score for each token in context word/phrase. "
               "Used only when decoding_method is modified_beam_search");

<<<<<<< HEAD
=======
  po->Register("use-bbpe", &use_bbpe,
               "true if the model to use is trained with byte level bpe, "
               "The byte level bpe modeling unit is mainly used on CJK "
               "languages or multilingual datasets, it can further break "
               "the multi-byte unicode characters into byte sequence and "
               "then train some kind of sub-char bpes.");

>>>>>>> ac596645
  po->Register("temperature", &temperature,
               "Softmax temperature,. "
               "Used only when decoding_method is modified_beam_search.");
}

void OfflineRecognizerConfig::Validate() const {
  if (nn_model.empty()) {
    SHERPA_LOG(FATAL) << "Please provide --nn-model";
  }
  AssertFileExists(nn_model);

  if (tokens.empty()) {
    SHERPA_LOG(FATAL) << "Please provide --tokens";
  }
  AssertFileExists(tokens);

  // TODO(fangjun): The following checks about decoding_method are
  // used only for transducer models. We should skip it for CTC models
  if (decoding_method != "greedy_search" &&
      decoding_method != "modified_beam_search" &&
      decoding_method != "fast_beam_search") {
    SHERPA_LOG(FATAL)
        << "Unsupported decoding method: " << decoding_method
        << ". Supported values are: greedy_search, modified_beam_search, "
        << "and fast_beam_search.";
  }

  // TODO(fangjun): Create a class ModifiedBeamSearchConfig
  if (decoding_method == "modified_beam_search") {
    SHERPA_CHECK_GT(num_active_paths, 0);
  }
}

std::string OfflineRecognizerConfig::ToString() const {
  std::ostringstream os;

  os << "OfflineRecognizerConfig(";
  os << "ctc_decoder_config=" << ctc_decoder_config.ToString() << ", ";
  os << "feat_config=" << feat_config.ToString() << ", ";
  os << "nn_model=\"" << nn_model << "\", ";
  os << "tokens=\"" << tokens << "\", ";
  os << "use_gpu=" << (use_gpu ? "True" : "False") << ", ";
  os << "decoding_method=\"" << decoding_method << "\", ";
  os << "num_active_paths=" << num_active_paths << ", ";
  os << "context_score=" << context_score << ", ";
<<<<<<< HEAD
=======
  os << "use_bbpe=" << (use_bbpe ? "True" : "False") << ", ";
>>>>>>> ac596645
  os << "temperature=" << temperature << ")";

  return os.str();
}

std::ostream &operator<<(std::ostream &os,
                         const OfflineRecognizerConfig &config) {
  os << config.ToString();
  return os;
}

OfflineRecognizer::~OfflineRecognizer() = default;

OfflineRecognizer::OfflineRecognizer(const OfflineRecognizerConfig &config) {
  if (!config.nn_model.empty()) {
    torch::jit::Module m = torch::jit::load(config.nn_model, torch::kCPU);
    if (!m.hasattr("joiner")) {
      // CTC models do not have a joint network
      impl_ = std::make_unique<OfflineRecognizerCtcImpl>(config);
      return;
    }
  }

  // default to transducer
  impl_ = std::make_unique<OfflineRecognizerTransducerImpl>(config);
}

std::unique_ptr<OfflineStream> OfflineRecognizer::CreateStream() {
  return impl_->CreateStream();
}

std::unique_ptr<OfflineStream> OfflineRecognizer::CreateStream(
    const std::vector<std::vector<int32_t>> &context_list) {
  return impl_->CreateStream(context_list);
}

void OfflineRecognizer::DecodeStreams(OfflineStream **ss, int32_t n) {
  impl_->DecodeStreams(ss, n);
}

}  // namespace sherpa<|MERGE_RESOLUTION|>--- conflicted
+++ resolved
@@ -110,8 +110,6 @@
                "The bonus score for each token in context word/phrase. "
                "Used only when decoding_method is modified_beam_search");
 
-<<<<<<< HEAD
-=======
   po->Register("use-bbpe", &use_bbpe,
                "true if the model to use is trained with byte level bpe, "
                "The byte level bpe modeling unit is mainly used on CJK "
@@ -119,7 +117,6 @@
                "the multi-byte unicode characters into byte sequence and "
                "then train some kind of sub-char bpes.");
 
->>>>>>> ac596645
   po->Register("temperature", &temperature,
                "Softmax temperature,. "
                "Used only when decoding_method is modified_beam_search.");
@@ -165,10 +162,7 @@
   os << "decoding_method=\"" << decoding_method << "\", ";
   os << "num_active_paths=" << num_active_paths << ", ";
   os << "context_score=" << context_score << ", ";
-<<<<<<< HEAD
-=======
   os << "use_bbpe=" << (use_bbpe ? "True" : "False") << ", ";
->>>>>>> ac596645
   os << "temperature=" << temperature << ")";
 
   return os.str();
