--- conflicted
+++ resolved
@@ -110,18 +110,16 @@
                "The bonus score for each token in context word/phrase. "
                "Used only when decoding_method is modified_beam_search");
 
-<<<<<<< HEAD
   po->Register("use-bbpe", &use_bbpe,
                "true if the model to use is trained with byte level bpe, "
                "The byte level bpe modeling unit is mainly used on CJK "
                "languages or multilingual datasets, it can further break "
                "the multi-byte unicode characters into byte sequence and "
                "then train some kind of sub-char bpes.");
-=======
+
   po->Register("temperature", &temperature,
                "Softmax temperature,. "
                "Used only when decoding_method is modified_beam_search.");
->>>>>>> 96de89a1
 }
 
 void OfflineRecognizerConfig::Validate() const {
@@ -164,11 +162,8 @@
   os << "decoding_method=\"" << decoding_method << "\", ";
   os << "num_active_paths=" << num_active_paths << ", ";
   os << "context_score=" << context_score << ", ";
-<<<<<<< HEAD
-  os << "use_bbpe=" << use_bbpe << ")";
-=======
+  os << "use_bbpe=" << use_bbpe << ", ";
   os << "temperature=" << temperature << ")";
->>>>>>> 96de89a1
 
   return os.str();
 }
