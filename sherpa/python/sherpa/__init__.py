--- conflicted
+++ resolved
@@ -14,11 +14,8 @@
     RnntConformerModel,
     RnntConvEmformerModel,
     RnntEmformerModel,
-<<<<<<< HEAD
     RnntLstmModel,
-=======
     cxx_flags,
->>>>>>> 6973dc10
     greedy_search,
     modified_beam_search,
     streaming_greedy_search,
